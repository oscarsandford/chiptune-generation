\documentclass{article}
\usepackage[T1]{fontenc} % add special characters (e.g., umlaute)
\usepackage[utf8]{inputenc} % set utf-8 as default input encoding
\usepackage{ismir,amsmath,cite,url}
\usepackage{graphicx}
\usepackage{color}

% UNCOMMENT THE TWO LINES BELOW TO SEE LINE NUMBERS. I think it is better without the line numbers.
% \usepackage{lineno}
% \linenumbers

\title{Track Extension and Generation using Markov chains}

% Three addresses
% --------------
\threeauthors
  {Colson Demedeiros} {University of Victoria \\ {\tt cdemedeiros@uvic.ca}}
  {Jae Park} {University of Victoria \\ {\tt jaehyunpark@uvic.ca}}
  {Oscar Sandford} {University of Victoria \\ {\tt oscarsandford@uvic.ca}}

\sloppy
\begin{document}
\maketitle

\begin{abstract}
Write this last.
\end{abstract}

\section{Introduction}
Music is typically constructed by humans, for humans. However, machines are becoming more adept at revealing patterns in the way musicians craft their chords. 
This enables humans to create their own music, and then let the machine take over the task of composer. Our project aims to understand and implement a framework 
for simple 8-bit music generation through temporal inference techniques. In this paper, we explore previous implementations and existing literature regarding music 
generation, and present techniques for designing generative Markov models to create derivative musical works.

\section{Related Work}
\subsection{Markov Models}
Yanchenko and Mukherjee explored the use of Hidden Markov Models (HMMs) to compose classical music, finding proficiency in generating consonant harmonies, but 
lacking melodic progression \cite{yanchenko_2017}. Indeed, the models were found to learn the harmonic hidden states quite well, in some cases leading to overfitting. 
HMMs have also found use in chorale harmonization, where a given observable melody uses inference to derive hidden harmonies to complement it \cite{allan_2005}. 

Walter and Van Der Merwe's methods involve representing the chord duration, chord progression, and rhythm progression with first or higher-order Markov chains, whereas 
the overlaying melodic arc is represented by a HMM \cite{walter_2011}. This separation works well to reduce the processing power needed for music generation, but the 
independent learning of each component leads to less cohesive compositions. Generating music is generally done by sampling a statistical model \cite{conklin_2003}.
However, we want to create music that does not only simply replicate the training data, but also creates cohesive pieces in a more natural way. 

Shapiro and Huber's approach to music generation simply uses Markov chains, no hidden states \cite{shapiro_huber_2021}. In their work, the states represent sound 
objects with attributes such as pitch, octave, and duration. Their results show that human-composed pieces can be closely replicated using the simpler Markov chains. 
Further, they have attached their implementation in their paper. We will consider this work when constructing our own implementation.

<<<<<<< HEAD
Corrêa and Jungling suggest using Markov chains of different orders to predict classical music. By using stocahsic models to analyze different classcal songs and styles,
the computer can even captures subtle and intuitive features such as style of composer. Although this paper focuses on classcial music and its prediction, the authors stress
that its applicaition to other mucis genres should be straightforward. The only requirement is a MIDI file with a good quality, as it should be used for markov chains can 
properly estimate the music's pattern.

=======
\subsection{Data Format}
>>>>>>> 9c218351
The papers previously mentioned use the MIDI file format to write digital music. This format appears to be the standard for digital music creation \cite{midi_format}. 
One of MIDI's drawbacks is that it cannot store vocals \cite{cataltepe_2007}. This is of no concern to us, as we will only be attempting to generate instrumental 
compositions. Additionally, successful approaches to melody extraction from MIDI files \cite{ozcan_2005} make assurances that this will be an adequate medium for the 
music our models will generate. MusicXML is a standard file format for storing sheet music, just as MP3 is for recordings \cite{musicxml_2022}. As both are commonly used 
standards, we plan to use MusicXML for input data and write our output to MIDI files.

\section{Timeline}
Text here, probably a figure too. 

\section{Task Delegation}
In order to figure out the best approach and gather a plethora of sources, we are each looking at various sources related to music data parsing and music generation, 
from theoretical papers to Python libraries. Colson and Jae are finding classic 8-bit tracks that we will use to train our models on. Oscar has set up a GitHub repository 
to include written work as well as source code, and made outlines for the final report. 

Text

\section{Resources}

\subsection{Tools}
Any tools we'll use (e.g. Jupyter Notebooks, MIDI, MusicXML, Python libraries).

\subsection{Data Sets}
Data sets we'll use (e.g. 8-bit tracks to train/generate from).

 % END

% Add bibtext citations to the file `report_bibliography.bib`.
\bibliography{report_bibliography}
\end{document}<|MERGE_RESOLUTION|>--- conflicted
+++ resolved
@@ -47,15 +47,12 @@
 objects with attributes such as pitch, octave, and duration. Their results show that human-composed pieces can be closely replicated using the simpler Markov chains. 
 Further, they have attached their implementation in their paper. We will consider this work when constructing our own implementation.
 
-<<<<<<< HEAD
 Corrêa and Jungling suggest using Markov chains of different orders to predict classical music. By using stocahsic models to analyze different classcal songs and styles,
 the computer can even captures subtle and intuitive features such as style of composer. Although this paper focuses on classcial music and its prediction, the authors stress
 that its applicaition to other mucis genres should be straightforward. The only requirement is a MIDI file with a good quality, as it should be used for markov chains can 
 properly estimate the music's pattern.
 
-=======
 \subsection{Data Format}
->>>>>>> 9c218351
 The papers previously mentioned use the MIDI file format to write digital music. This format appears to be the standard for digital music creation \cite{midi_format}. 
 One of MIDI's drawbacks is that it cannot store vocals \cite{cataltepe_2007}. This is of no concern to us, as we will only be attempting to generate instrumental 
 compositions. Additionally, successful approaches to melody extraction from MIDI files \cite{ozcan_2005} make assurances that this will be an adequate medium for the 
