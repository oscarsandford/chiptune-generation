% bibtex file for report.tex.
% Paste citations here, and use \cite{item} in report.tex to 
% make an in-line citation to the item.

@article{shapiro_huber_2021,
  title   = {Markov chains for Computer Music Generation},
  volume  = {11},
  doi     = {10.5642/jhummath.202102.08},
  number  = {2},
  journal = {Journal of Humanistic Mathematics},
  author  = {Shapiro, Ilana and Huber, Mark},
  year    = {2021},
  month   = {Jul},
  pages   = {167--195}
} 

@article{yanchenko_2017,
  author     = {Anna K. Yanchenko and Sayan Mukherjee},
  title      = {Classical Music Composition Using State Space Models},
  journal    = {CoRR},
  volume     = {abs/1708.03822},
  year       = {2017},
  url        = {http://arxiv.org/abs/1708.03822},
  eprinttype = {arXiv},
  eprint     = {1708.03822},
  timestamp  = {Tue, 30 Apr 2019 07:19:42 +0200},
  biburl     = {https://dblp.org/rec/journals/corr/abs-1708-03822.bib},
  bibsource  = {dblp computer science bibliography, https://dblp.org}
}

@article{midi_format,
  issn      = {01489267, 15315169},
  url       = {http://www.jstor.org/stable/3679619},
  author    = {Gareth Loy},
  journal   = {Computer Music Journal},
  number    = {4},
  pages     = {8--26},
  publisher = {The MIT Press},
  title     = {Musicians Make a Standard: The MIDI Phenomenon},
  volume    = {9},
  year      = {1985}
}

@inproceedings{ozcan_2005,
  author    = {Ozcan, G. and Isikhan, C. and Alpkocak, A.},
  booktitle = {Seventh IEEE International Symposium on Multimedia (ISM'05)},
  title     = {Melody extraction on MIDI music files},
  year      = {2005},
  volume    = {},
  number    = {},
  pages     = {8 pp.-},
  doi       = {10.1109/ISM.2005.77}
}

@misc{musicxml_2022,
  title   = {MusicXML for exchanging digital sheet music},
  url     = {https://www.musicxml.com/},
  journal = {MusicXML},
  year    = {2022},
  month   = {Jan}
} 

@article{allan_2005,
  title     = {Harmonising chorales by probabilistic inference},
  author    = {Allan, Moray and Williams, Christopher KI},
  journal   = {Advances in neural information processing systems},
  volume    = {17},
  pages     = {25--32},
  year      = {2005},
  publisher = {MIT Press}
}

@article{walter_2011,
  author  = {Van Der Merwe, Andries and Schulze, Walter},
  journal = {IEEE MultiMedia},
  title   = {Music Generation with Markov Models},
  year    = {2011},
  volume  = {18},
  number  = {3},
  pages   = {78-85},
  doi     = {10.1109/MMUL.2010.44}
}

<<<<<<< HEAD
@article{cataltepe_2007,
  title   = {Music genre classification using MIDI and audio features},
  volume  = {2007},
  doi     = {10.1155/2007/36409},
  number  = {1},
  journal = {EURASIP Journal on Advances in Signal Processing},
  author  = {Cataltepe, Zehra and Yaslan, Yusuf and Sonmez, Abdullah},
  year    = {2007}
}

 @article{corrêa_jüngling_small_2020,
  title   = {Quantifying the generalization capacity of Markov models for Melody Prediction},
  volume  = {549},
  doi     = {10.1016/j.physa.2020.124351},
  journal = {Physica A: Statistical Mechanics and its Applications},
  author  = {Corrêa, Débora C. and Jüngling, Thomas and Small, Michael},
  year    = {2020},
  pages   = {124351}
} 
=======
@article{conklin_2003,
	author={Conklin, Darrell},
	year={2003},
	month={06},
	pages={},
	title={Music Generation from Statistical Models},
	volume={45},
	journal={Journal of New Music Research},
	doi={10.1080/09298215.2016.1173708}
}

@article{cataltepe_2007, 
	title={Music genre classification using MIDI and audio features}, 
	volume={2007}, DOI={10.1155/2007/36409}, 
	number={1}, 
	journal={EURASIP Journal on Advances in Signal Processing}, 
	author={Cataltepe, Zehra and Yaslan, Yusuf and Sonmez, Abdullah}, 
	year={2007}
}
>>>>>>> 9c218351
<|MERGE_RESOLUTION|>--- conflicted
+++ resolved
@@ -81,27 +81,6 @@
   doi     = {10.1109/MMUL.2010.44}
 }
 
-<<<<<<< HEAD
-@article{cataltepe_2007,
-  title   = {Music genre classification using MIDI and audio features},
-  volume  = {2007},
-  doi     = {10.1155/2007/36409},
-  number  = {1},
-  journal = {EURASIP Journal on Advances in Signal Processing},
-  author  = {Cataltepe, Zehra and Yaslan, Yusuf and Sonmez, Abdullah},
-  year    = {2007}
-}
-
- @article{corrêa_jüngling_small_2020,
-  title   = {Quantifying the generalization capacity of Markov models for Melody Prediction},
-  volume  = {549},
-  doi     = {10.1016/j.physa.2020.124351},
-  journal = {Physica A: Statistical Mechanics and its Applications},
-  author  = {Corrêa, Débora C. and Jüngling, Thomas and Small, Michael},
-  year    = {2020},
-  pages   = {124351}
-} 
-=======
 @article{conklin_2003,
 	author={Conklin, Darrell},
 	year={2003},
@@ -121,4 +100,13 @@
 	author={Cataltepe, Zehra and Yaslan, Yusuf and Sonmez, Abdullah}, 
 	year={2007}
 }
->>>>>>> 9c218351
+
+@article{corrêa_jüngling_small_2020,
+  title={Quantifying the generalization capacity of Markov models for Melody Prediction},
+  volume={549},
+  doi={10.1016/j.physa.2020.124351},
+  journal={Physica A: Statistical Mechanics and its Applications},
+  author={Corrêa, Débora C. and Jüngling, Thomas and Small, Michael},
+  year={2020},
+  pages={124351}
+}