--- conflicted
+++ resolved
@@ -51,11 +51,7 @@
 			info = (msg.type, msg.key)
 			MidiInfo.append(info)
 		if msg.type == 'set_tempo':
-<<<<<<< HEAD
 			info = (msg.type, tempo2bpm(msg.tempo), msg.time)
-=======
-			info = (msg.type, msg.tempo, msg.time)
->>>>>>> 3f4cfee2
 			MidiInfo.append(info)
 	return MidiInfo
 
